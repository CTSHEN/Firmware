/****************************************************************************
 *
 *   Copyright (c) 2012-2014 PX4 Development Team. All rights reserved.
 *
 * Redistribution and use in source and binary forms, with or without
 * modification, are permitted provided that the following conditions
 * are met:
 *
 * 1. Redistributions of source code must retain the above copyright
 *    notice, this list of conditions and the following disclaimer.
 * 2. Redistributions in binary form must reproduce the above copyright
 *    notice, this list of conditions and the following disclaimer in
 *    the documentation and/or other materials provided with the
 *    distribution.
 * 3. Neither the name PX4 nor the names of its contributors may be
 *    used to endorse or promote products derived from this software
 *    without specific prior written permission.
 *
 * THIS SOFTWARE IS PROVIDED BY THE COPYRIGHT HOLDERS AND CONTRIBUTORS
 * "AS IS" AND ANY EXPRESS OR IMPLIED WARRANTIES, INCLUDING, BUT NOT
 * LIMITED TO, THE IMPLIED WARRANTIES OF MERCHANTABILITY AND FITNESS
 * FOR A PARTICULAR PURPOSE ARE DISCLAIMED. IN NO EVENT SHALL THE
 * COPYRIGHT OWNER OR CONTRIBUTORS BE LIABLE FOR ANY DIRECT, INDIRECT,
 * INCIDENTAL, SPECIAL, EXEMPLARY, OR CONSEQUENTIAL DAMAGES (INCLUDING,
 * BUT NOT LIMITED TO, PROCUREMENT OF SUBSTITUTE GOODS OR SERVICES; LOSS
 * OF USE, DATA, OR PROFITS; OR BUSINESS INTERRUPTION) HOWEVER CAUSED
 * AND ON ANY THEORY OF LIABILITY, WHETHER IN CONTRACT, STRICT
 * LIABILITY, OR TORT (INCLUDING NEGLIGENCE OR OTHERWISE) ARISING IN
 * ANY WAY OUT OF THE USE OF THIS SOFTWARE, EVEN IF ADVISED OF THE
 * POSSIBILITY OF SUCH DAMAGE.
 *
 ****************************************************************************/

/**
 * @file hmc5883.cpp
 *
 * Driver for the HMC5883 magnetometer connected via I2C.
 */

#include <nuttx/config.h>

#include <drivers/device/i2c.h>

#include <sys/types.h>
#include <stdint.h>
#include <stdlib.h>
#include <stdbool.h>
#include <semaphore.h>
#include <string.h>
#include <fcntl.h>
#include <poll.h>
#include <errno.h>
#include <stdio.h>
#include <math.h>
#include <unistd.h>

#include <nuttx/arch.h>
#include <nuttx/wqueue.h>
#include <nuttx/clock.h>

#include <board_config.h>

#include <systemlib/perf_counter.h>
#include <systemlib/err.h>

#include <drivers/drv_mag.h>
#include <drivers/drv_hrt.h>
#include <drivers/device/ringbuffer.h>

#include <uORB/uORB.h>
#include <uORB/topics/subsystem_info.h>

#include <float.h>

/*
 * HMC5883 internal constants and data structures.
 */

#define HMC5883L_ADDRESS		PX4_I2C_OBDEV_HMC5883
#define HMC5883L_DEVICE_PATH		"/dev/hmc5883"

/* Max measurement rate is 160Hz, however with 160 it will be set to 166 Hz, therefore workaround using 150 */
#define HMC5883_CONVERSION_INTERVAL	(1000000 / 150)	/* microseconds */

#define ADDR_CONF_A			0x00
#define ADDR_CONF_B			0x01
#define ADDR_MODE			0x02
#define ADDR_DATA_OUT_X_MSB		0x03
#define ADDR_DATA_OUT_X_LSB		0x04
#define ADDR_DATA_OUT_Z_MSB		0x05
#define ADDR_DATA_OUT_Z_LSB		0x06
#define ADDR_DATA_OUT_Y_MSB		0x07
#define ADDR_DATA_OUT_Y_LSB		0x08
#define ADDR_STATUS			0x09
#define ADDR_ID_A			0x0a
#define ADDR_ID_B			0x0b
#define ADDR_ID_C			0x0c

/* modes not changeable outside of driver */
#define HMC5883L_MODE_NORMAL		(0 << 0)  /* default */
#define HMC5883L_MODE_POSITIVE_BIAS	(1 << 0)  /* positive bias */
#define HMC5883L_MODE_NEGATIVE_BIAS	(1 << 1)  /* negative bias */

#define HMC5883L_AVERAGING_1		(0 << 5) /* conf a register */
#define HMC5883L_AVERAGING_2		(1 << 5)
#define HMC5883L_AVERAGING_4		(2 << 5)
#define HMC5883L_AVERAGING_8		(3 << 5)

#define MODE_REG_CONTINOUS_MODE		(0 << 0)
#define MODE_REG_SINGLE_MODE		(1 << 0) /* default */

#define STATUS_REG_DATA_OUT_LOCK	(1 << 1) /* page 16: set if data is only partially read, read device to reset */
#define STATUS_REG_DATA_READY		(1 << 0) /* page 16: set if all axes have valid measurements */

#define ID_A_WHO_AM_I			'H'
#define ID_B_WHO_AM_I			'4'
#define ID_C_WHO_AM_I			'3'


/* oddly, ERROR is not defined for c++ */
#ifdef ERROR
# undef ERROR
#endif
static const int ERROR = -1;

#ifndef CONFIG_SCHED_WORKQUEUE
# error This requires CONFIG_SCHED_WORKQUEUE.
#endif

class HMC5883 : public device::I2C
{
public:
	HMC5883(int bus);
	virtual ~HMC5883();

	virtual int		init();

	virtual ssize_t		read(struct file *filp, char *buffer, size_t buflen);
	virtual int		ioctl(struct file *filp, int cmd, unsigned long arg);

	/**
	 * Diagnostics - print some basic information about the driver.
	 */
	void			print_info();

protected:
	virtual int		probe();

private:
	work_s			_work;
	unsigned		_measure_ticks;

	RingBuffer		*_reports;
	mag_scale		_scale;
	float 			_range_scale;
	float 			_range_ga;
	bool			_collect_phase;
	int			_class_instance;

	orb_advert_t		_mag_topic;

	perf_counter_t		_sample_perf;
	perf_counter_t		_comms_errors;
	perf_counter_t		_buffer_overflows;

	/* status reporting */
	bool			_sensor_ok;		/**< sensor was found and reports ok */
	bool			_calibrated;		/**< the calibration is valid */

	int			_bus;			/**< the bus the device is connected to */

	/**
	 * Test whether the device supported by the driver is present at a
	 * specific address.
	 *
	 * @param address	The I2C bus address to probe.
	 * @return		True if the device is present.
	 */
	int			probe_address(uint8_t address);

	/**
	 * Initialise the automatic measurement state machine and start it.
	 *
	 * @note This function is called at open and error time.  It might make sense
	 *       to make it more aggressive about resetting the bus in case of errors.
	 */
	void			start();

	/**
	 * Stop the automatic measurement state machine.
	 */
	void			stop();

	/**
	 * Reset the device
	 */
	int			reset();

	/**
	 * Perform the on-sensor scale calibration routine.
	 *
	 * @note The sensor will continue to provide measurements, these
	 *	 will however reflect the uncalibrated sensor state until
	 *	 the calibration routine has been completed.
	 *
	 * @param enable set to 1 to enable self-test strap, 0 to disable
	 */
	int			calibrate(struct file *filp, unsigned enable);

	/**
	 * Perform the on-sensor scale calibration routine.
	 *
	 * @note The sensor will continue to provide measurements, these
	 *	 will however reflect the uncalibrated sensor state until
	 *	 the calibration routine has been completed.
	 *
	 * @param enable set to 1 to enable self-test positive strap, -1 to enable
	 *        negative strap, 0 to set to normal mode
	 */
	int			set_excitement(unsigned enable);

	/**
	 * Set the sensor range.
	 *
	 * Sets the internal range to handle at least the argument in Gauss.
	 */
	int 			set_range(unsigned range);

	/**
	 * Perform a poll cycle; collect from the previous measurement
	 * and start a new one.
	 *
	 * This is the heart of the measurement state machine.  This function
	 * alternately starts a measurement, or collects the data from the
	 * previous measurement.
	 *
	 * When the interval between measurements is greater than the minimum
	 * measurement interval, a gap is inserted between collection
	 * and measurement to provide the most recent measurement possible
	 * at the next interval.
	 */
	void			cycle();

	/**
	 * Static trampoline from the workq context; because we don't have a
	 * generic workq wrapper yet.
	 *
	 * @param arg		Instance pointer for the driver that is polling.
	 */
	static void		cycle_trampoline(void *arg);

	/**
	 * Write a register.
	 *
	 * @param reg		The register to write.
	 * @param val		The value to write.
	 * @return		OK on write success.
	 */
	int			write_reg(uint8_t reg, uint8_t val);

	/**
	 * Read a register.
	 *
	 * @param reg		The register to read.
	 * @param val		The value read.
	 * @return		OK on read success.
	 */
	int			read_reg(uint8_t reg, uint8_t &val);

	/**
	 * Issue a measurement command.
	 *
	 * @return		OK if the measurement command was successful.
	 */
	int			measure();

	/**
	 * Collect the result of the most recent measurement.
	 */
	int			collect();

	/**
	 * Convert a big-endian signed 16-bit value to a float.
	 *
	 * @param in		A signed 16-bit big-endian value.
	 * @return		The floating-point representation of the value.
	 */
	float			meas_to_float(uint8_t in[2]);

	/**
	 * Check the current calibration and update device status
	 *
	 * @return 0 if calibration is ok, 1 else
	 */
	 int 			check_calibration();

	 /**
	 * Check the current scale calibration
	 *
	 * @return 0 if scale calibration is ok, 1 else
	 */
	 int 			check_scale();

	 /**
	 * Check the current offset calibration
	 *
	 * @return 0 if offset calibration is ok, 1 else
	 */
	 int 			check_offset();

};

/*
 * Driver 'main' command.
 */
extern "C" __EXPORT int hmc5883_main(int argc, char *argv[]);


HMC5883::HMC5883(int bus) :
	I2C("HMC5883", HMC5883L_DEVICE_PATH, bus, HMC5883L_ADDRESS, 400000),
	_measure_ticks(0),
	_reports(nullptr),
	_range_scale(0), /* default range scale from counts to gauss */
	_range_ga(1.3f),
	_mag_topic(-1),
	_class_instance(-1),
	_sample_perf(perf_alloc(PC_ELAPSED, "hmc5883_read")),
	_comms_errors(perf_alloc(PC_COUNT, "hmc5883_comms_errors")),
	_buffer_overflows(perf_alloc(PC_COUNT, "hmc5883_buffer_overflows")),
	_sensor_ok(false),
	_calibrated(false),
	_bus(bus)
{
	// enable debug() calls
	_debug_enabled = false;

	// default scaling
	_scale.x_offset = 0;
	_scale.x_scale = 1.0f;
	_scale.y_offset = 0;
	_scale.y_scale = 1.0f;
	_scale.z_offset = 0;
	_scale.z_scale = 1.0f;

	// work_cancel in the dtor will explode if we don't do this...
	memset(&_work, 0, sizeof(_work));
}

HMC5883::~HMC5883()
{
	/* make sure we are truly inactive */
	stop();

	if (_reports != nullptr)
		delete _reports;

	if (_class_instance != -1)
		unregister_class_devname(MAG_DEVICE_PATH, _class_instance);

	// free perf counters
	perf_free(_sample_perf);
	perf_free(_comms_errors);
	perf_free(_buffer_overflows);
}

int
HMC5883::init()
{
	int ret = ERROR;

	/* do I2C init (and probe) first */
	if (I2C::init() != OK)
		goto out;

	/* allocate basic report buffers */
	_reports = new RingBuffer(2, sizeof(mag_report));
	if (_reports == nullptr)
		goto out;

	/* reset the device configuration */
	reset();

	_class_instance = register_class_devname(MAG_DEVICE_PATH);

	ret = OK;
	/* sensor is ok, but not calibrated */
	_sensor_ok = true;
out:
	return ret;
}

int HMC5883::set_range(unsigned range)
{
	uint8_t range_bits;

	if (range < 1) {
		range_bits = 0x00;
		_range_scale = 1.0f / 1370.0f;
		_range_ga = 0.88f;

	} else if (range <= 1) {
		range_bits = 0x01;
		_range_scale = 1.0f / 1090.0f;
		_range_ga = 1.3f;

	} else if (range <= 2) {
		range_bits = 0x02;
		_range_scale = 1.0f / 820.0f;
		_range_ga = 1.9f;

	} else if (range <= 3) {
		range_bits = 0x03;
		_range_scale = 1.0f / 660.0f;
		_range_ga = 2.5f;

	} else if (range <= 4) {
		range_bits = 0x04;
		_range_scale = 1.0f / 440.0f;
		_range_ga = 4.0f;

	} else if (range <= 4.7f) {
		range_bits = 0x05;
		_range_scale = 1.0f / 390.0f;
		_range_ga = 4.7f;

	} else if (range <= 5.6f) {
		range_bits = 0x06;
		_range_scale = 1.0f / 330.0f;
		_range_ga = 5.6f;

	} else {
		range_bits = 0x07;
		_range_scale = 1.0f / 230.0f;
		_range_ga = 8.1f;
	}

	int ret;

	/*
	 * Send the command to set the range
	 */
	ret = write_reg(ADDR_CONF_B, (range_bits << 5));

	if (OK != ret)
		perf_count(_comms_errors);

	uint8_t range_bits_in;
	ret = read_reg(ADDR_CONF_B, range_bits_in);

	if (OK != ret)
		perf_count(_comms_errors);

	return !(range_bits_in == (range_bits << 5));
}

int
HMC5883::probe()
{
	uint8_t data[3] = {0, 0, 0};

	_retries = 10;

	if (read_reg(ADDR_ID_A, data[0]) ||
	    read_reg(ADDR_ID_B, data[1]) ||
	    read_reg(ADDR_ID_C, data[2]))
		debug("read_reg fail");

	_retries = 2;

	if ((data[0] != ID_A_WHO_AM_I) ||
	    (data[1] != ID_B_WHO_AM_I) ||
	    (data[2] != ID_C_WHO_AM_I)) {
		debug("ID byte mismatch (%02x,%02x,%02x)", data[0], data[1], data[2]);
		return -EIO;
	}

	return OK;
}

ssize_t
HMC5883::read(struct file *filp, char *buffer, size_t buflen)
{
	unsigned count = buflen / sizeof(struct mag_report);
	struct mag_report *mag_buf = reinterpret_cast<struct mag_report *>(buffer);
	int ret = 0;

	/* buffer must be large enough */
	if (count < 1)
		return -ENOSPC;

	/* if automatic measurement is enabled */
	if (_measure_ticks > 0) {
		/*
		 * While there is space in the caller's buffer, and reports, copy them.
		 * Note that we may be pre-empted by the workq thread while we are doing this;
		 * we are careful to avoid racing with them.
		 */
		while (count--) {
			if (_reports->get(mag_buf)) {
				ret += sizeof(struct mag_report);
				mag_buf++;
			}
		}

		/* if there was no data, warn the caller */
		return ret ? ret : -EAGAIN;
	}

	/* manual measurement - run one conversion */
	/* XXX really it'd be nice to lock against other readers here */
	do {
		_reports->flush();

		/* trigger a measurement */
		if (OK != measure()) {
			ret = -EIO;
			break;
		}

		/* wait for it to complete */
		usleep(HMC5883_CONVERSION_INTERVAL);

		/* run the collection phase */
		if (OK != collect()) {
			ret = -EIO;
			break;
		}

		if (_reports->get(mag_buf)) {
			ret = sizeof(struct mag_report);
		}
	} while (0);

	return ret;
}

int
HMC5883::ioctl(struct file *filp, int cmd, unsigned long arg)
{
	switch (cmd) {
	case SENSORIOCSPOLLRATE: {
		switch (arg) {

			/* switching to manual polling */
		case SENSOR_POLLRATE_MANUAL:
			stop();
			_measure_ticks = 0;
			return OK;

			/* external signalling (DRDY) not supported */
		case SENSOR_POLLRATE_EXTERNAL:

			/* zero would be bad */
		case 0:
			return -EINVAL;

			/* set default/max polling rate */
		case SENSOR_POLLRATE_MAX:
		case SENSOR_POLLRATE_DEFAULT: {
				/* do we need to start internal polling? */
				bool want_start = (_measure_ticks == 0);

				/* set interval for next measurement to minimum legal value */
				_measure_ticks = USEC2TICK(HMC5883_CONVERSION_INTERVAL);

				/* if we need to start the poll state machine, do it */
				if (want_start)
					start();

				return OK;
			}

			/* adjust to a legal polling interval in Hz */
		default: {
				/* do we need to start internal polling? */
				bool want_start = (_measure_ticks == 0);

				/* convert hz to tick interval via microseconds */
				unsigned ticks = USEC2TICK(1000000 / arg);

				/* check against maximum rate */
				if (ticks < USEC2TICK(HMC5883_CONVERSION_INTERVAL))
					return -EINVAL;

				/* update interval for next measurement */
				_measure_ticks = ticks;

				/* if we need to start the poll state machine, do it */
				if (want_start)
					start();

				return OK;
			}
		}
	}

	case SENSORIOCGPOLLRATE:
		if (_measure_ticks == 0)
			return SENSOR_POLLRATE_MANUAL;

		return 1000000/TICK2USEC(_measure_ticks);

	case SENSORIOCSQUEUEDEPTH: {
			/* lower bound is mandatory, upper bound is a sanity check */
			if ((arg < 1) || (arg > 100))
				return -EINVAL;

			irqstate_t flags = irqsave();
			if (!_reports->resize(arg)) {
				irqrestore(flags);
				return -ENOMEM;
			}
			irqrestore(flags);

			return OK;
		}

	case SENSORIOCGQUEUEDEPTH:
		return _reports->size();

	case SENSORIOCRESET:
		return reset();

	case MAGIOCSSAMPLERATE:
		/* same as pollrate because device is in single measurement mode*/
		return ioctl(filp, SENSORIOCSPOLLRATE, arg);

	case MAGIOCGSAMPLERATE:
		/* same as pollrate because device is in single measurement mode*/
		return 1000000/TICK2USEC(_measure_ticks);

	case MAGIOCSRANGE:
		return set_range(arg);

	case MAGIOCGRANGE:
		return _range_ga;

	case MAGIOCSLOWPASS:
	case MAGIOCGLOWPASS:
		/* not supported, no internal filtering */
		return -EINVAL;

	case MAGIOCSSCALE:
		/* set new scale factors */
		memcpy(&_scale, (mag_scale *)arg, sizeof(_scale));
		/* check calibration, but not actually return an error */
		(void)check_calibration();
		return 0;

	case MAGIOCGSCALE:
		/* copy out scale factors */
		memcpy((mag_scale *)arg, &_scale, sizeof(_scale));
		return 0;

	case MAGIOCCALIBRATE:
		return calibrate(filp, arg);

	case MAGIOCEXSTRAP:
		return set_excitement(arg);

	case MAGIOCSELFTEST:
		return check_calibration();

	case MAGIOCGEXTERNAL:
		if (_bus == PX4_I2C_BUS_EXPANSION)
			return 1;
		else
			return 0;

	default:
		/* give it to the superclass */
		return I2C::ioctl(filp, cmd, arg);
	}
}

void
HMC5883::start()
{
	/* reset the report ring and state machine */
	_collect_phase = false;
	_reports->flush();

	/* schedule a cycle to start things */
	work_queue(HPWORK, &_work, (worker_t)&HMC5883::cycle_trampoline, this, 1);
}

void
HMC5883::stop()
{
	work_cancel(HPWORK, &_work);
}

int
HMC5883::reset()
{
	/* set range */
	return set_range(_range_ga);
}

void
HMC5883::cycle_trampoline(void *arg)
{
	HMC5883 *dev = (HMC5883 *)arg;

	dev->cycle();
}

void
HMC5883::cycle()
{
	/* collection phase? */
	if (_collect_phase) {

		/* perform collection */
		if (OK != collect()) {
			log("collection error");
			/* restart the measurement state machine */
			start();
			return;
		}

		/* next phase is measurement */
		_collect_phase = false;

		/*
		 * Is there a collect->measure gap?
		 */
		if (_measure_ticks > USEC2TICK(HMC5883_CONVERSION_INTERVAL)) {

			/* schedule a fresh cycle call when we are ready to measure again */
			work_queue(HPWORK,
				   &_work,
				   (worker_t)&HMC5883::cycle_trampoline,
				   this,
				   _measure_ticks - USEC2TICK(HMC5883_CONVERSION_INTERVAL));

			return;
		}
	}

	/* measurement phase */
	if (OK != measure())
		log("measure error");

	/* next phase is collection */
	_collect_phase = true;

	/* schedule a fresh cycle call when the measurement is done */
	work_queue(HPWORK,
		   &_work,
		   (worker_t)&HMC5883::cycle_trampoline,
		   this,
		   USEC2TICK(HMC5883_CONVERSION_INTERVAL));
}

int
HMC5883::measure()
{
	int ret;

	/*
	 * Send the command to begin a measurement.
	 */
	ret = write_reg(ADDR_MODE, MODE_REG_SINGLE_MODE);

	if (OK != ret)
		perf_count(_comms_errors);

	return ret;
}

int
HMC5883::collect()
{
#pragma pack(push, 1)
	struct { /* status register and data as read back from the device */
		uint8_t		x[2];
		uint8_t		z[2];
		uint8_t		y[2];
	}	hmc_report;
#pragma pack(pop)
	struct {
		int16_t		x, y, z;
	} report;
	int	ret = -EIO;
	uint8_t	cmd;


	perf_begin(_sample_perf);
	struct mag_report new_report;

	/* this should be fairly close to the end of the measurement, so the best approximation of the time */
	new_report.timestamp = hrt_absolute_time();
        new_report.error_count = perf_event_count(_comms_errors);

	/*
	 * @note  We could read the status register here, which could tell us that
	 *        we were too early and that the output registers are still being
	 *        written.  In the common case that would just slow us down, and
	 *        we're better off just never being early.
	 */

	/* get measurements from the device */
	cmd = ADDR_DATA_OUT_X_MSB;
	ret = transfer(&cmd, 1, (uint8_t *)&hmc_report, sizeof(hmc_report));

	if (ret != OK) {
		perf_count(_comms_errors);
		debug("data/status read error");
		goto out;
	}

	/* swap the data we just received */
	report.x = (((int16_t)hmc_report.x[0]) << 8) + hmc_report.x[1];
	report.y = (((int16_t)hmc_report.y[0]) << 8) + hmc_report.y[1];
	report.z = (((int16_t)hmc_report.z[0]) << 8) + hmc_report.z[1];

	/*
	 * If any of the values are -4096, there was an internal math error in the sensor.
	 * Generalise this to a simple range check that will also catch some bit errors.
	 */
	if ((abs(report.x) > 2048) ||
	    (abs(report.y) > 2048) ||
	    (abs(report.z) > 2048)) {
		perf_count(_comms_errors);
		goto out;
	}

	/*
	 * RAW outputs
	 *
	 * to align the sensor axes with the board, x and y need to be flipped
	 * and y needs to be negated
	 */
	new_report.x_raw = report.y;
	new_report.y_raw = -report.x;
	/* z remains z */
	new_report.z_raw = report.z;

	/* scale values for output */

#ifdef PX4_I2C_BUS_ONBOARD
	if (_bus == PX4_I2C_BUS_ONBOARD) {
		// convert onboard so it matches offboard for the
		// scaling below
		report.y = -report.y;
		report.x = -report.x;
        }
#endif

<<<<<<< HEAD
	if (_class_instance == CLASS_DEVICE_PRIMARY && !(_pub_blocked)) {

		if (_mag_topic != -1) {
			/* publish it */
			orb_publish(ORB_ID(sensor_mag), _mag_topic, &new_report);
		} else {
			_mag_topic = orb_advertise(ORB_ID(sensor_mag), &new_report);

			if (_mag_topic < 0)
				debug("failed to create sensor_mag publication");
		}

=======
	/* the standard external mag by 3DR has x pointing to the
	 * right, y pointing backwards, and z down, therefore switch x
	 * and y and invert y */
	new_report.x = ((-report.y * _range_scale) - _scale.x_offset) * _scale.x_scale;
	/* flip axes and negate value for y */
	new_report.y = ((report.x * _range_scale) - _scale.y_offset) * _scale.y_scale;
	/* z remains z */
	new_report.z = ((report.z * _range_scale) - _scale.z_offset) * _scale.z_scale;

	if (_mag_topic != -1) {
		/* publish it */
		orb_publish(ORB_ID(sensor_mag), _mag_topic, &new_report);
>>>>>>> f52f15c7
	}

	/* post a report to the ring */
	if (_reports->force(&new_report)) {
		perf_count(_buffer_overflows);
	}

	/* notify anyone waiting for data */
	poll_notify(POLLIN);

	ret = OK;

out:
	perf_end(_sample_perf);
	return ret;
}

int HMC5883::calibrate(struct file *filp, unsigned enable)
{
	struct mag_report report;
	ssize_t sz;
	int ret = 1;
	uint8_t good_count = 0;

	// XXX do something smarter here
	int fd = (int)enable;

	struct mag_scale mscale_previous = {
		0.0f,
		1.0f,
		0.0f,
		1.0f,
		0.0f,
		1.0f,
	};

	struct mag_scale mscale_null = {
		0.0f,
		1.0f,
		0.0f,
		1.0f,
		0.0f,
		1.0f,
	};

	float sum_excited[3] = {0.0f, 0.0f, 0.0f};

	/* expected axis scaling. The datasheet says that 766 will
	 * be places in the X and Y axes and 713 in the Z
	 * axis. Experiments show that in fact 766 is placed in X,
	 * and 713 in Y and Z. This is relative to a base of 660
	 * LSM/Ga, giving 1.16 and 1.08 */
	float expected_cal[3] = { 1.16f, 1.08f, 1.08f };

	warnx("starting mag scale calibration");

	/* start the sensor polling at 50 Hz */
	if (OK != ioctl(filp, SENSORIOCSPOLLRATE, 50)) {
		warn("failed to set 2Hz poll rate");
		ret = 1;
		goto out;
	}

	/* Set to 2.5 Gauss. We ask for 3 to get the right part of
         * the chained if statement above. */
	if (OK != ioctl(filp, MAGIOCSRANGE, 3)) {
		warnx("failed to set 2.5 Ga range");
		ret = 1;
		goto out;
	}

	if (OK != ioctl(filp, MAGIOCEXSTRAP, 1)) {
		warnx("failed to enable sensor calibration mode");
		ret = 1;
		goto out;
	}

	if (OK != ioctl(filp, MAGIOCGSCALE, (long unsigned int)&mscale_previous)) {
		warn("WARNING: failed to get scale / offsets for mag");
		ret = 1;
		goto out;
	}

	if (OK != ioctl(filp, MAGIOCSSCALE, (long unsigned int)&mscale_null)) {
		warn("WARNING: failed to set null scale / offsets for mag");
		ret = 1;
		goto out;
	}

	// discard 10 samples to let the sensor settle
	for (uint8_t i = 0; i < 10; i++) {
		struct pollfd fds;

		/* wait for data to be ready */
		fds.fd = fd;
		fds.events = POLLIN;
		ret = ::poll(&fds, 1, 2000);

		if (ret != 1) {
			warn("timed out waiting for sensor data");
			goto out;
		}

		/* now go get it */
		sz = ::read(fd, &report, sizeof(report));

		if (sz != sizeof(report)) {
			warn("periodic read failed");
			ret = -EIO;
			goto out;
		}
	}

	/* read the sensor up to 50x, stopping when we have 10 good values */
	for (uint8_t i = 0; i < 50 && good_count < 10; i++) {
		struct pollfd fds;

		/* wait for data to be ready */
		fds.fd = fd;
		fds.events = POLLIN;
		ret = ::poll(&fds, 1, 2000);

		if (ret != 1) {
			warn("timed out waiting for sensor data");
			goto out;
		}

		/* now go get it */
		sz = ::read(fd, &report, sizeof(report));

		if (sz != sizeof(report)) {
			warn("periodic read failed");
			ret = -EIO;
			goto out;
		}
		float cal[3] = {fabsf(expected_cal[0] / report.x), 
				fabsf(expected_cal[1] / report.y), 
				fabsf(expected_cal[2] / report.z)};

		if (cal[0] > 0.7f && cal[0] < 1.35f &&
		    cal[1] > 0.7f && cal[1] < 1.35f &&
		    cal[2] > 0.7f && cal[2] < 1.35f) {
			good_count++;
			sum_excited[0] += cal[0];
			sum_excited[1] += cal[1];
			sum_excited[2] += cal[2];
		}

		//warnx("periodic read %u", i);
		//warnx("measurement: %.6f  %.6f  %.6f", (double)report.x, (double)report.y, (double)report.z);
		//warnx("cal: %.6f  %.6f  %.6f", (double)cal[0], (double)cal[1], (double)cal[2]);
	}

	if (good_count < 5) {
		warn("failed calibration");
		ret = -EIO;
		goto out;
	}

#if 0
	warnx("measurement avg: %.6f  %.6f  %.6f", 
	      (double)sum_excited[0]/good_count, 
	      (double)sum_excited[1]/good_count, 
	      (double)sum_excited[2]/good_count);
#endif

	float scaling[3];

	scaling[0] = sum_excited[0] / good_count;
	scaling[1] = sum_excited[1] / good_count;
	scaling[2] = sum_excited[2] / good_count;

	warnx("axes scaling: %.6f  %.6f  %.6f", (double)scaling[0], (double)scaling[1], (double)scaling[2]);

	/* set back to normal mode */
	/* Set to 1.1 Gauss */
	if (OK != ::ioctl(fd, MAGIOCSRANGE, 1)) {
		warnx("failed to set 1.1 Ga range");
		goto out;
	}

	if (OK != ::ioctl(fd, MAGIOCEXSTRAP, 0)) {
		warnx("failed to disable sensor calibration mode");
		goto out;
	}

	/* set scaling in device */
	mscale_previous.x_scale = scaling[0];
	mscale_previous.y_scale = scaling[1];
	mscale_previous.z_scale = scaling[2];

	if (OK != ioctl(filp, MAGIOCSSCALE, (long unsigned int)&mscale_previous)) {
		warn("WARNING: failed to set new scale / offsets for mag");
		goto out;
	}

	ret = OK;

out:

	if (ret == OK) {
		if (!check_scale()) {
			warnx("mag scale calibration successfully finished.");
		} else {
			warnx("mag scale calibration finished with invalid results.");
			ret = ERROR;
		}

	} else {
		warnx("mag scale calibration failed.");
	}

	return ret;
}

int HMC5883::check_scale()
{
	bool scale_valid;

	if ((-FLT_EPSILON + 1.0f < _scale.x_scale && _scale.x_scale < FLT_EPSILON + 1.0f) &&
		(-FLT_EPSILON + 1.0f < _scale.y_scale && _scale.y_scale < FLT_EPSILON + 1.0f) &&
		(-FLT_EPSILON + 1.0f < _scale.z_scale && _scale.z_scale < FLT_EPSILON + 1.0f)) {
		/* scale is one */
		scale_valid = false;
	} else {
		scale_valid = true;
	}

	/* return 0 if calibrated, 1 else */
	return !scale_valid;
}

int HMC5883::check_offset()
{
	bool offset_valid;

	if ((-2.0f * FLT_EPSILON < _scale.x_offset && _scale.x_offset < 2.0f * FLT_EPSILON) &&
		(-2.0f * FLT_EPSILON < _scale.y_offset && _scale.y_offset < 2.0f * FLT_EPSILON) &&
		(-2.0f * FLT_EPSILON < _scale.z_offset && _scale.z_offset < 2.0f * FLT_EPSILON)) {
		/* offset is zero */
		offset_valid = false;
	} else {
		offset_valid = true;
	}

	/* return 0 if calibrated, 1 else */
	return !offset_valid;
}

int HMC5883::check_calibration()
{
	bool offset_valid = (check_offset() == OK);
	bool scale_valid  = (check_scale() == OK);

	if (_calibrated != (offset_valid && scale_valid)) {
		warnx("mag cal status changed %s%s", (scale_valid) ? "" : "scale invalid ",
					  (offset_valid) ? "" : "offset invalid");
		_calibrated = (offset_valid && scale_valid);


		// XXX Change advertisement

		/* notify about state change */
		struct subsystem_info_s info = {
			true,
			true,
			_calibrated,
			SUBSYSTEM_TYPE_MAG};
		static orb_advert_t pub = -1;

		if (!(_pub_blocked)) {
			if (pub > 0) {
				orb_publish(ORB_ID(subsystem_info), pub, &info);
			} else {
				pub = orb_advertise(ORB_ID(subsystem_info), &info);
			}
		}
	}

	/* return 0 if calibrated, 1 else */
	return (!_calibrated);
}

int HMC5883::set_excitement(unsigned enable)
{
	int ret;
	/* arm the excitement strap */
	uint8_t conf_reg;
	ret = read_reg(ADDR_CONF_A, conf_reg);

	if (OK != ret)
		perf_count(_comms_errors);

	if (((int)enable) < 0) {
		conf_reg |= 0x01;

	} else if (enable > 0) {
		conf_reg |= 0x02;

	} else {
		conf_reg &= ~0x03;
	}

        // ::printf("set_excitement enable=%d regA=0x%x\n", (int)enable, (unsigned)conf_reg);

	ret = write_reg(ADDR_CONF_A, conf_reg);

	if (OK != ret)
		perf_count(_comms_errors);

	uint8_t conf_reg_ret;
	read_reg(ADDR_CONF_A, conf_reg_ret);

	//print_info();

	return !(conf_reg == conf_reg_ret);
}

int
HMC5883::write_reg(uint8_t reg, uint8_t val)
{
	uint8_t cmd[] = { reg, val };

	return transfer(&cmd[0], 2, nullptr, 0);
}

int
HMC5883::read_reg(uint8_t reg, uint8_t &val)
{
	return transfer(&reg, 1, &val, 1);
}

float
HMC5883::meas_to_float(uint8_t in[2])
{
	union {
		uint8_t	b[2];
		int16_t	w;
	} u;

	u.b[0] = in[1];
	u.b[1] = in[0];

	return (float) u.w;
}

void
HMC5883::print_info()
{
	perf_print_counter(_sample_perf);
	perf_print_counter(_comms_errors);
	perf_print_counter(_buffer_overflows);
	printf("poll interval:  %u ticks\n", _measure_ticks);
	printf("offsets (%.2f %.2f %.2f)\n", (double)_scale.x_offset, (double)_scale.y_offset, (double)_scale.z_offset);
	printf("scaling (%.2f %.2f %.2f) 1/range_scale %.2f range_ga %.2f\n", 
	       (double)_scale.x_scale, (double)_scale.y_scale, (double)_scale.z_scale,
	       (double)1.0/_range_scale, (double)_range_ga);
	_reports->print_info("report queue");
}

/**
 * Local functions in support of the shell command.
 */
namespace hmc5883
{

/* oddly, ERROR is not defined for c++ */
#ifdef ERROR
# undef ERROR
#endif
const int ERROR = -1;

HMC5883	*g_dev;

void	start();
void	test();
void	reset();
void	info();
int	calibrate();

/**
 * Start the driver.
 */
void
start()
{
	int fd;

	if (g_dev != nullptr)
		/* if already started, the still command succeeded */
		errx(0, "already started");

	/* create the driver, attempt expansion bus first */
	g_dev = new HMC5883(PX4_I2C_BUS_EXPANSION);
	if (g_dev != nullptr && OK != g_dev->init()) {
		delete g_dev;
		g_dev = nullptr;
	}
			

#ifdef PX4_I2C_BUS_ONBOARD
	/* if this failed, attempt onboard sensor */
	if (g_dev == nullptr) {
		g_dev = new HMC5883(PX4_I2C_BUS_ONBOARD);
		if (g_dev != nullptr && OK != g_dev->init()) {
			goto fail;
		}
	}
#endif

	if (g_dev == nullptr)
		goto fail;

	/* set the poll rate to default, starts automatic data collection */
	fd = open(HMC5883L_DEVICE_PATH, O_RDONLY);

	if (fd < 0)
		goto fail;

	if (ioctl(fd, SENSORIOCSPOLLRATE, SENSOR_POLLRATE_DEFAULT) < 0)
		goto fail;

	exit(0);

fail:

	if (g_dev != nullptr) {
		delete g_dev;
		g_dev = nullptr;
	}

	errx(1, "driver start failed");
}

/**
 * Perform some basic functional tests on the driver;
 * make sure we can collect data from the sensor in polled
 * and automatic modes.
 */
void
test()
{
	struct mag_report report;
	ssize_t sz;
	int ret;

	int fd = open(HMC5883L_DEVICE_PATH, O_RDONLY);

	if (fd < 0)
		err(1, "%s open failed (try 'hmc5883 start' if the driver is not running", HMC5883L_DEVICE_PATH);

	/* do a simple demand read */
	sz = read(fd, &report, sizeof(report));

	if (sz != sizeof(report))
		err(1, "immediate read failed");

	warnx("single read");
	warnx("measurement: %.6f  %.6f  %.6f", (double)report.x, (double)report.y, (double)report.z);
	warnx("time:        %lld", report.timestamp);

	/* check if mag is onboard or external */
	if ((ret = ioctl(fd, MAGIOCGEXTERNAL, 0)) < 0)
		errx(1, "failed to get if mag is onboard or external");
	warnx("device active: %s", ret ? "external" : "onboard");

	/* set the queue depth to 5 */
	if (OK != ioctl(fd, SENSORIOCSQUEUEDEPTH, 10))
		errx(1, "failed to set queue depth");

	/* start the sensor polling at 2Hz */
	if (OK != ioctl(fd, SENSORIOCSPOLLRATE, 2))
		errx(1, "failed to set 2Hz poll rate");

	/* read the sensor 5x and report each value */
	for (unsigned i = 0; i < 5; i++) {
		struct pollfd fds;

		/* wait for data to be ready */
		fds.fd = fd;
		fds.events = POLLIN;
		ret = poll(&fds, 1, 2000);

		if (ret != 1)
			errx(1, "timed out waiting for sensor data");

		/* now go get it */
		sz = read(fd, &report, sizeof(report));

		if (sz != sizeof(report))
			err(1, "periodic read failed");

		warnx("periodic read %u", i);
		warnx("measurement: %.6f  %.6f  %.6f", (double)report.x, (double)report.y, (double)report.z);
		warnx("time:        %lld", report.timestamp);
	}

	errx(0, "PASS");
}


/**
 * Automatic scale calibration.
 *
 * Basic idea:
 *
 *   output = (ext field +- 1.1 Ga self-test) * scale factor
 *
 * and consequently:
 *
 *   1.1 Ga = (excited - normal) * scale factor
 *   scale factor = (excited - normal) / 1.1 Ga
 *
 *   sxy = (excited - normal) / 766	| for conf reg. B set to 0x60 / Gain = 3
 *   sz  = (excited - normal) / 713	| for conf reg. B set to 0x60 / Gain = 3
 *
 * By subtracting the non-excited measurement the pure 1.1 Ga reading
 * can be extracted and the sensitivity of all axes can be matched.
 *
 * SELF TEST OPERATION
 * To check the HMC5883L for proper operation, a self test feature in incorporated
 * in which the sensor offset straps are excited to create a nominal field strength
 * (bias field) to be measured. To implement self test, the least significant bits
 * (MS1 and MS0) of configuration register A are changed from 00 to 01 (positive bias)
 * or 10 (negetive bias), e.g. 0x11 or 0x12.
 * Then, by placing the mode register into single-measurement mode (0x01),
 * two data acquisition cycles will be made on each magnetic vector.
 * The first acquisition will be a set pulse followed shortly by measurement
 * data of the external field. The second acquisition will have the offset strap
 * excited (about 10 mA) in the positive bias mode for X, Y, and Z axes to create
 * about a ±1.1 gauss self test field plus the external field. The first acquisition
 * values will be subtracted from the second acquisition, and the net measurement
 * will be placed into the data output registers.
 * Since self test adds ~1.1 Gauss additional field to the existing field strength,
 * using a reduced gain setting prevents sensor from being saturated and data registers
 * overflowed. For example, if the configuration register B is set to 0x60 (Gain=3),
 * values around +766 LSB (1.16 Ga * 660 LSB/Ga) will be placed in the X and Y data
 * output registers and around +713 (1.08 Ga * 660 LSB/Ga) will be placed in Z data
 * output register. To leave the self test mode, change MS1 and MS0 bit of the
 * configuration register A back to 00 (Normal Measurement Mode), e.g. 0x10.
 * Using the self test method described above, the user can scale sensor
 */
int calibrate()
{
	int ret;

	int fd = open(HMC5883L_DEVICE_PATH, O_RDONLY);

	if (fd < 0)
		err(1, "%s open failed (try 'hmc5883 start' if the driver is not running", HMC5883L_DEVICE_PATH);

	if (OK != (ret = ioctl(fd, MAGIOCCALIBRATE, fd))) {
		warnx("failed to enable sensor calibration mode");
	}

	close(fd);

	if (ret == OK) {
		errx(0, "PASS");

	} else {
		errx(1, "FAIL");
	}
}

/**
 * Reset the driver.
 */
void
reset()
{
	int fd = open(HMC5883L_DEVICE_PATH, O_RDONLY);

	if (fd < 0)
		err(1, "failed ");

	if (ioctl(fd, SENSORIOCRESET, 0) < 0)
		err(1, "driver reset failed");

	if (ioctl(fd, SENSORIOCSPOLLRATE, SENSOR_POLLRATE_DEFAULT) < 0)
		err(1, "driver poll restart failed");

	exit(0);
}

/**
 * Print a little info about the driver.
 */
void
info()
{
	if (g_dev == nullptr)
		errx(1, "driver not running");

	printf("state @ %p\n", g_dev);
	g_dev->print_info();

	exit(0);
}

} // namespace

int
hmc5883_main(int argc, char *argv[])
{
	/*
	 * Start/load the driver.
	 */
	if (!strcmp(argv[1], "start"))
		hmc5883::start();

	/*
	 * Test the driver/device.
	 */
	if (!strcmp(argv[1], "test"))
		hmc5883::test();

	/*
	 * Reset the driver.
	 */
	if (!strcmp(argv[1], "reset"))
		hmc5883::reset();

	/*
	 * Print driver information.
	 */
	if (!strcmp(argv[1], "info") || !strcmp(argv[1], "status"))
		hmc5883::info();

	/*
	 * Autocalibrate the scaling
	 */
	if (!strcmp(argv[1], "calibrate")) {
		if (hmc5883::calibrate() == 0) {
			errx(0, "calibration successful");

		} else {
			errx(1, "calibration failed");
		}
	}

	errx(1, "unrecognized command, try 'start', 'test', 'reset' 'calibrate' or 'info'");
}<|MERGE_RESOLUTION|>--- conflicted
+++ resolved
@@ -848,20 +848,6 @@
         }
 #endif
 
-<<<<<<< HEAD
-	if (_class_instance == CLASS_DEVICE_PRIMARY && !(_pub_blocked)) {
-
-		if (_mag_topic != -1) {
-			/* publish it */
-			orb_publish(ORB_ID(sensor_mag), _mag_topic, &new_report);
-		} else {
-			_mag_topic = orb_advertise(ORB_ID(sensor_mag), &new_report);
-
-			if (_mag_topic < 0)
-				debug("failed to create sensor_mag publication");
-		}
-
-=======
 	/* the standard external mag by 3DR has x pointing to the
 	 * right, y pointing backwards, and z down, therefore switch x
 	 * and y and invert y */
@@ -871,10 +857,17 @@
 	/* z remains z */
 	new_report.z = ((report.z * _range_scale) - _scale.z_offset) * _scale.z_scale;
 
-	if (_mag_topic != -1) {
-		/* publish it */
-		orb_publish(ORB_ID(sensor_mag), _mag_topic, &new_report);
->>>>>>> f52f15c7
+	if (_class_instance == CLASS_DEVICE_PRIMARY && !(_pub_blocked)) {
+
+		if (_mag_topic != -1) {
+			/* publish it */
+			orb_publish(ORB_ID(sensor_mag), _mag_topic, &new_report);
+		} else {
+			_mag_topic = orb_advertise(ORB_ID(sensor_mag), &new_report);
+
+			if (_mag_topic < 0)
+				debug("failed to create sensor_mag publication");
+		}
 	}
 
 	/* post a report to the ring */
