--- conflicted
+++ resolved
@@ -83,63 +83,6 @@
 
 __END_DECLS
 
-<<<<<<< HEAD
-/* XXX should be in a header somewhere */
-extern "C" pthread_t receive_start(int uart);
-
-static void handle_message(mavlink_message_t *msg);
-static void *receive_thread(void *arg);
-
-static mavlink_status_t status;
-static struct vehicle_vicon_position_s vicon_position;
-static struct vehicle_command_s vcmd;
-static struct offboard_control_setpoint_s offboard_control_sp;
-static struct vehicle_attitude_setpoint_s att_sp;
-static struct vehicle_rates_setpoint_s rates_sp;
-static struct vehicle_control_mode_s _v_control_mode;
-
-struct vehicle_global_position_s hil_global_pos;
-struct vehicle_local_position_s hil_local_pos;
-struct vehicle_attitude_s hil_attitude;
-struct vehicle_gps_position_s hil_gps;
-struct sensor_combined_s hil_sensors;
-struct battery_status_s	hil_battery_status;
-static orb_advert_t pub_hil_global_pos = -1;
-static orb_advert_t pub_hil_local_pos = -1;
-static orb_advert_t pub_hil_attitude = -1;
-static orb_advert_t pub_hil_gps = -1;
-static orb_advert_t pub_hil_sensors = -1;
-static orb_advert_t pub_hil_gyro = -1;
-static orb_advert_t pub_hil_accel = -1;
-static orb_advert_t pub_hil_mag = -1;
-static orb_advert_t pub_hil_baro = -1;
-static orb_advert_t pub_hil_airspeed = -1;
-static orb_advert_t pub_hil_battery = -1;
-
-static int _v_control_mode_sub = -1;
-
-/* packet counter */
-static int hil_counter = 0;
-static int hil_frames = 0;
-static uint64_t old_timestamp = 0;
-
-static orb_advert_t cmd_pub = -1;
-static orb_advert_t flow_pub = -1;
-
-static orb_advert_t offboard_control_sp_pub = -1;
-static orb_advert_t att_sp_pub = -1;
-static orb_advert_t rates_sp_pub = -1;
-static orb_advert_t vicon_position_pub = -1;
-static orb_advert_t telemetry_status_pub = -1;
-
-// variables for HIL reference position
-static int32_t lat0 = 0;
-static int32_t lon0 = 0;
-static double alt0 = 0;
-
-static void
-handle_message(mavlink_message_t *msg)
-=======
 static const float mg2ms2 = CONSTANTS_ONE_G / 1000.0f;
 
 MavlinkReceiver::MavlinkReceiver(Mavlink *parent) :
@@ -169,7 +112,6 @@
 	_old_timestamp(0),
 	_hil_local_proj_inited(0),
 	_hil_local_alt0(0.0)
->>>>>>> 9b1de500
 {
 	memset(&hil_local_pos, 0, sizeof(hil_local_pos));
 }
@@ -292,18 +234,6 @@
 	}
 }
 
-<<<<<<< HEAD
-	/* Handle quadrotor motor setpoints */
-
-	if (msg->msgid == MAVLINK_MSG_ID_SET_QUAD_SWARM_ROLL_PITCH_YAW_THRUST) {
-		mavlink_set_quad_swarm_roll_pitch_yaw_thrust_t quad_swarm_setpoint;
-		mavlink_msg_set_quad_swarm_roll_pitch_yaw_thrust_decode(msg, &quad_swarm_setpoint);
-
-		if (mavlink_system.sysid < 4) {
-
-			/* switch to a receiving link mode */
-//			gcs_link = false; // commented this because I wanted to still receive imu and attitude info when in offboard mode
-=======
 void
 MavlinkReceiver::handle_message_optical_flow(mavlink_message_t *msg)
 {
@@ -364,7 +294,6 @@
 		orb_publish(ORB_ID(vehicle_command), _cmd_pub, &vcmd);
 	}
 }
->>>>>>> 9b1de500
 
 void
 MavlinkReceiver::handle_message_vicon_position_estimate(mavlink_message_t *msg)
@@ -375,40 +304,6 @@
 	struct vehicle_vicon_position_s vicon_position;
 	memset(&vicon_position, 0, sizeof(vicon_position));
 
-<<<<<<< HEAD
-			switch (quad_swarm_setpoint.mode) {
-			case 0:
-				ml_armed = false;
-				break;
-
-			case OFFBOARD_CONTROL_MODE_DIRECT_RATES:
-				ml_mode = OFFBOARD_CONTROL_MODE_DIRECT_RATES;
-				ml_armed = true;
-				break;
-
-			case OFFBOARD_CONTROL_MODE_DIRECT_ATTITUDE:
-				ml_mode = OFFBOARD_CONTROL_MODE_DIRECT_ATTITUDE;
-				ml_armed = true;
-				break;
-
-			case OFFBOARD_CONTROL_MODE_DIRECT_VELOCITY:
-				ml_mode = OFFBOARD_CONTROL_MODE_DIRECT_VELOCITY;
-				break;
-
-			case OFFBOARD_CONTROL_MODE_DIRECT_POSITION:
-				ml_mode = OFFBOARD_CONTROL_MODE_DIRECT_POSITION;
-				break;
-			}
-
-			offboard_control_sp.p1 = (float)quad_swarm_setpoint.roll[mavlink_system.sysid - 1]   / (float)INT16_MAX;
-			offboard_control_sp.p2 = (float)quad_swarm_setpoint.pitch[mavlink_system.sysid - 1]  / (float)INT16_MAX;
-			offboard_control_sp.p3 = (float)quad_swarm_setpoint.yaw[mavlink_system.sysid - 1]    / (float)INT16_MAX;
-			offboard_control_sp.p4 = (float)quad_swarm_setpoint.thrust[mavlink_system.sysid - 1] / (float)UINT16_MAX;
-
-			if (quad_swarm_setpoint.thrust[mavlink_system.sysid - 1] == 0) {
-				ml_armed = false;
-			}
-=======
 	vicon_position.timestamp = hrt_absolute_time();
 	vicon_position.x = pos.x;
 	vicon_position.y = pos.y;
@@ -448,7 +343,6 @@
 			ml_armed = true;
 
 			break;
->>>>>>> 9b1de500
 
 		case 2:
 			ml_mode = OFFBOARD_CONTROL_MODE_DIRECT_ATTITUDE;
@@ -460,67 +354,9 @@
 			ml_mode = OFFBOARD_CONTROL_MODE_DIRECT_VELOCITY;
 			break;
 
-<<<<<<< HEAD
-			} else {
-				/* publish */
-				orb_publish(ORB_ID(offboard_control_setpoint), offboard_control_sp_pub, &offboard_control_sp);
-			}
-
-			// TODO use vehicle_control_mode.flag_control_offboard_enabled
-			bool updated;
-			orb_check(_v_control_mode_sub, &updated);
-			if (updated) {
-				orb_copy(ORB_ID(vehicle_control_mode), _v_control_mode_sub, &_v_control_mode);
-			}
-			if(_v_control_mode.flag_control_offboard_enabled) {
-//			if (v_status.main_state == MAIN_STATE_OFFBOARD) {
-				/* in offboard mode also publish setpoint directly */
-				switch (offboard_control_sp.mode) {
-				case OFFBOARD_CONTROL_MODE_DIRECT_RATES:
-					rates_sp.timestamp = hrt_absolute_time();
-					rates_sp.roll = offboard_control_sp.p1;
-					rates_sp.pitch = offboard_control_sp.p2;
-					rates_sp.yaw = offboard_control_sp.p3;
-					rates_sp.thrust = offboard_control_sp.p4;
-
-					/* check if topic has to be advertised */
-					if(rates_sp_pub <= 0) {
-						rates_sp_pub = orb_advertise(ORB_ID(vehicle_rates_setpoint), &rates_sp);
-
-					} else {
-						/* publish */
-						orb_publish(ORB_ID(vehicle_rates_setpoint), rates_sp_pub, &rates_sp);
-					}
-					break;
-				case OFFBOARD_CONTROL_MODE_DIRECT_ATTITUDE:
-					att_sp.timestamp = hrt_absolute_time();
-					att_sp.roll_body = offboard_control_sp.p1;
-					att_sp.pitch_body = offboard_control_sp.p2;
-					att_sp.yaw_body = offboard_control_sp.p3;
-					att_sp.thrust = offboard_control_sp.p4;
-					att_sp.R_valid = false;
-					att_sp.q_d_valid = false;
-					att_sp.q_e_valid = false;
-					att_sp.roll_reset_integral = false;
-
-					/* check if topic has to be advertised */
-					if (att_sp_pub <= 0) {
-						att_sp_pub = orb_advertise(ORB_ID(vehicle_attitude_setpoint), &att_sp);
-
-					} else {
-						/* publish */
-						orb_publish(ORB_ID(vehicle_attitude_setpoint), att_sp_pub, &att_sp);
-					}
-					break;
-				default:
-					break;
-				}
-			}
-=======
 		case 4:
 			ml_mode = OFFBOARD_CONTROL_MODE_DIRECT_POSITION;
 			break;
->>>>>>> 9b1de500
 		}
 
 		offboard_control_sp.p1 = (float)quad_motors_setpoint.roll[mavlink_system.sysid - 1]   / (float)INT16_MAX;
@@ -1057,15 +893,7 @@
 
 	ssize_t nread = 0;
 
-<<<<<<< HEAD
-	// vehicle control mode subscription
-	memset(&_v_control_mode, 0, sizeof(_v_control_mode));
-	_v_control_mode_sub = orb_subscribe(ORB_ID(vehicle_control_mode));
-
-	while (!thread_should_exit) {
-=======
 	while (!_mavlink->_task_should_exit) {
->>>>>>> 9b1de500
 		if (poll(fds, 1, timeout) > 0) {
 
 			/* non-blocking read. read may return negative values */
